--- conflicted
+++ resolved
@@ -118,7 +118,7 @@
 /** ---------- main page ---------- */
 export default function DashboardPage() {
 
-    const getResumes = async () => {
+  const getResumes = async () => {
     const resumes = await fetch('/api/user/resume/save', {
       method: 'GET',
       headers: {
@@ -151,47 +151,47 @@
     []
   )
 
-    // fetch user resumes on mount
-    useEffect(() => {
-      let mounted = true
-      async function load() {
-        try {
-          setResumesLoading(true)
-          const res = await fetch('/api/user/resume')
-          if (!res.ok) throw new Error('Failed to fetch')
-          const data = await res.json()
-          if (mounted && data?.resumes) setUserResumes(data.resumes)
-        } catch (err) {
-          console.error('Could not load resumes', err)
-        } finally {
-          if (mounted) setResumesLoading(false)
-        }
+  // fetch user resumes on mount
+  useEffect(() => {
+    let mounted = true
+    async function load() {
+      try {
+        setResumesLoading(true)
+        const res = await fetch('/api/user/resume')
+        if (!res.ok) throw new Error('Failed to fetch')
+        const data = await res.json()
+        if (mounted && data?.resumes) setUserResumes(data.resumes)
+      } catch (err) {
+        console.error('Could not load resumes', err)
+      } finally {
+        if (mounted) setResumesLoading(false)
       }
-      load()
-      return () => { mounted = false }
-    }, [])
-
-    // fetch guided path when resumes load
-    useEffect(() => {
-      if (!userResumes || userResumes.length === 0) return
-      let mounted = true
-      async function loadGuided() {
-        try {
-          setGuidedLoading(true)
-          const firstId = userResumes[0]._id
-          const res = await fetch(`/api/resume/guided?resumeId=${firstId}&max=8`)
-          if (!res.ok) throw new Error('failed')
-          const data = await res.json()
-          if (mounted && data?.guidedPath) setGuidedPath(data.guidedPath)
-        } catch (err) {
-          console.error('Could not load guided path', err)
-        } finally {
-          if (mounted) setGuidedLoading(false)
-        }
+    }
+    load()
+    return () => { mounted = false }
+  }, [])
+
+  // fetch guided path when resumes load
+  useEffect(() => {
+    if (!userResumes || userResumes.length === 0) return
+    let mounted = true
+    async function loadGuided() {
+      try {
+        setGuidedLoading(true)
+        const firstId = userResumes[0]._id
+        const res = await fetch(`/api/resume/guided?resumeId=${firstId}&max=8`)
+        if (!res.ok) throw new Error('failed')
+        const data = await res.json()
+        if (mounted && data?.guidedPath) setGuidedPath(data.guidedPath)
+      } catch (err) {
+        console.error('Could not load guided path', err)
+      } finally {
+        if (mounted) setGuidedLoading(false)
       }
-      loadGuided()
-      return () => { mounted = false }
-    }, [userResumes])
+    }
+    loadGuided()
+    return () => { mounted = false }
+  }, [userResumes])
 
   return (
     <div className="relative flex h-dvh overflow-hidden bg-gradient-to-b from-background via-background to-background">
@@ -203,15 +203,10 @@
 
       {/* Sidebar rail (hover to expand) */}
       <aside
-<<<<<<< HEAD
-        className={`${sidebarCollapsed ? "w-16" : "w-64"
-          } bg-sidebar-background border-r border-sidebar-border transition-all duration-300 flex flex-col`}
-=======
         onMouseEnter={() => setRailOpen(true)}
         onMouseLeave={() => setRailOpen(false)}
         style={{ willChange: 'width' }}
         className={`group sticky left-0 top-0 z-20 flex h-dvh flex-col border-r bg-black/20 backdrop-blur supports-[backdrop-filter]:bg-black/10 transition-[width] duration-300 ease-in-out ${railOpen ? "w-60" : "w-16"}`}
->>>>>>> fdd53f28
       >
         <div className="flex items-center gap-2 border-b px-3 py-3">
           <div className="size-8 rounded-lg bg-gradient-to-br from-primary to-purple-500 text-primary-foreground grid place-items-center">
@@ -230,16 +225,8 @@
                 <li key={item.label}>
                   <Button
                     variant={isActive ? "default" : "ghost"}
-<<<<<<< HEAD
-                    className={`w-full justify-start transition-colors ${isActive
-                      ? "bg-primary text-primary-foreground hover:bg-primary/90"
-                      : "text-muted-foreground hover:bg-accent hover:text-accent-foreground"
-                      } ${sidebarCollapsed ? "px-2" : ""}`}
-                    size={sidebarCollapsed ? "icon" : "default"}
-=======
                     className={`w-full justify-start transition-all duration-200 ease-in-out ${isActive ? "bg-primary text-primary-foreground" : "text-muted-foreground hover:bg-white/5"} ${railOpen ? "px-3" : "px-2"} `}
                     size={railOpen ? "default" : "icon"}
->>>>>>> fdd53f28
                     onClick={() => router.push(item.href)}
                   >
                     <item.icon className="size-4" />
@@ -251,22 +238,10 @@
           </ul>
         </nav>
 
-<<<<<<< HEAD
-        <div className="p-4 border-t border-sidebar-border">
-          <div className="flex items-center gap-3">
-            {!sidebarCollapsed && (
-              <div className=" flex items-center gap-3">
-                <UserButton />
-                <p className="text-sm text-sidebar-foreground">{user?.firstName}</p>
-              </div>
-
-            )}
-=======
         <div className="border-t px-3 py-3">
           <div className={`flex items-center ${railOpen ? "gap-3" : "justify-center"}`}>
             <UserButton />
             {railOpen && <p className="text-sm text-foreground/80">{user?.firstName ?? "User"}</p>}
->>>>>>> fdd53f28
           </div>
         </div>
       </aside>
@@ -344,16 +319,6 @@
                   animate={{ opacity: 1, y: 0 }}
                   transition={{ delay: i * 0.05, duration: 0.25 }}
                 >
-<<<<<<< HEAD
-                  <Card className="cursor-pointer transition-all hover:shadow-md hover:border-secondary/20"
-                  >
-                    <CardContent className="p-6" onClick={() => router.push(action.href)}>
-                      <div className="flex items-start gap-4">
-                        <div
-                          className={`size-12 rounded-lg ${action.color} flex items-center justify-center text-white`}
-                        >
-                          <action.icon className="size-6" />
-=======
                   <Card
                     onClick={() => router.push(qa.href)}
                     className="group cursor-pointer overflow-hidden border bg-card/70 backdrop-blur transition-all hover:shadow-lg h-36"
@@ -363,7 +328,6 @@
                       <div className="flex items-center gap-6 w-full">
                         <div className="grid size-14 place-items-center rounded-xl bg-white/5 ring-1 ring-white/10 transition transform group-hover:scale-105">
                           <qa.icon className="size-6 text-primary" />
->>>>>>> fdd53f28
                         </div>
                         <div className="flex-1">
                           <h3 className="text-lg font-semibold leading-tight">{qa.title}</h3>
@@ -394,7 +358,7 @@
                 ) : userResumes.length === 0 ? (
                   <div className="text-sm text-muted-foreground">No resumes yet — create one to get started.</div>
                 ) : (
-                  
+
                   userResumes.slice(0, userResumes.length > 4 ? 4 : userResumes.length).map((r, idx) => (
                     <div key={r._id || idx} className="flex items-center justify-between rounded-xl border bg-white/5 p-3">
                       <div className="min-w-0">
@@ -413,14 +377,6 @@
                         </Button>
                       </div>
                     </div>
-<<<<<<< HEAD
-                  ))}
-                  <Button
-                    variant="outline"
-                    className="w-full bg-transparent"
-                    onClick={() => router.push('/dashboard/resumes')}
-                  >
-=======
                   ))
                 )}
 
@@ -431,7 +387,6 @@
                   </Button>
                 ) : (
                   <Button variant="outline" className="w-full bg-transparent" onClick={() => router.push("/dashboard/resumes")}>
->>>>>>> fdd53f28
                     View All Resumes
                   </Button>
                 )}
@@ -446,57 +401,21 @@
                   Skill Gaps
                 </CardTitle>
               </CardHeader>
-<<<<<<< HEAD
-              <CardContent>
-                <div className="space-y-4">
-                  {skillGaps.map((gap, i) => (
-                    <div key={i} className="flex items-center justify-between">
-                      <div className="flex items-center gap-3">
-                        <div
-                          className={`size-3 rounded-full ${gap.status === "critical"
-                            ? "bg-destructive"
-                            : gap.status === "important"
-                              ? "bg-yellow-500"
-                              : "bg-muted-foreground"
-                            }`}
-                        />
-                        <span className="font-medium">{gap.skill}</span>
-                        <div className="flex">
-                          {Array(gap.severity)
-                            .fill(0)
-                            .map((_, j) => (
-                              <Star key={j} className="size-3 text-yellow-500 fill-yellow-500" />
-                            ))}
-                        </div>
-=======
               <CardContent className="space-y-3">
                 {skillGaps.map((g, i) => (
                   <div key={i} className="flex items-center justify-between rounded-xl border bg-white/5 p-3">
                     <div className="flex items-center gap-3">
                       <span
-                        className={`inline-block size-2 rounded-full ${
-                          g.status === "critical" ? "bg-red-500" : g.status === "important" ? "bg-yellow-500" : "bg-muted-foreground"
-                        }`}
+                        className={`inline-block size-2 rounded-full ${g.status === "critical" ? "bg-red-500" : g.status === "important" ? "bg-yellow-500" : "bg-muted-foreground"
+                          }`}
                       />
                       <span className="font-medium">{g.skill}</span>
                       <div className="ml-1 flex">
                         {Array.from({ length: g.severity }).map((_, j) => (
                           <Star key={j} className="size-3 fill-yellow-500 text-yellow-500" />
                         ))}
->>>>>>> fdd53f28
                       </div>
                     </div>
-<<<<<<< HEAD
-                  ))}
-                  <Button
-                    variant="outline"
-                    className="w-full bg-transparent"
-                    onClick={() => router.push('/dashboard/gaps')}
-                  >
-                    View Full Analysis
-                  </Button>
-                </div>
-=======
                     <Button size="sm" variant="outline">
                       Add to Path
                     </Button>
@@ -505,7 +424,6 @@
                 <Button variant="outline" className="w-full bg-transparent" onClick={() => router.push("/dashboard/gaps")}>
                   View Full Analysis
                 </Button>
->>>>>>> fdd53f28
               </CardContent>
             </Card>
 
@@ -517,21 +435,6 @@
                   Learning Path
                 </CardTitle>
               </CardHeader>
-<<<<<<< HEAD
-              <CardContent>
-                <div className="space-y-4">
-                  {learningModules.slice(0, 4).map((module, i) => (
-                    <div key={i} className="flex items-center gap-3">
-                      <div
-                        className={`size-8 rounded-full flex items-center justify-center text-xs font-bold ${module.completed
-                          ? "bg-secondary text-secondary-foreground"
-                          : module.current
-                            ? "bg-primary text-primary-foreground"
-                            : "bg-muted text-muted-foreground"
-                          }`}
-                      >
-                        {module.completed ? <CheckCircle2 className="size-4" /> : module.week}
-=======
               <CardContent className="space-y-3">
                 {/* If guidedPath loaded use it, otherwise fallback to static learningModules */}
                 {(guidedLoading && !guidedPath) ? (
@@ -541,7 +444,6 @@
                     <div key={m.id || i} className="flex items-center gap-3 rounded-xl border bg-white/5 p-3">
                       <div className={`grid size-8 place-items-center rounded-full text-xs font-semibold ${m.completed ? "bg-green-500/15 text-green-500 ring-1 ring-green-500/30" : m.current ? "bg-primary/15 text-primary ring-1 ring-primary/30" : "bg-muted text-muted-foreground"}`}>
                         {m.completed ? <CheckCircle2 className="size-4" /> : (m.week || i + 1)}
->>>>>>> fdd53f28
                       </div>
                       <div className="flex-1">
                         <h4 className={`font-medium ${m.current ? "text-primary" : ""}`}>{m.title}</h4>
@@ -549,14 +451,6 @@
                       </div>
                       {m.current && <Badge>Current</Badge>}
                     </div>
-<<<<<<< HEAD
-                  ))}
-                  <Button
-                    variant="outline"
-                    className="w-full bg-transparent"
-                    onClick={() => router.push('/dashboard/learning')}
-                  >
-=======
                   ))
                 )}
 
@@ -567,7 +461,6 @@
                   </Button>
                 ) : (
                   <Button variant="outline" className="w-full bg-transparent" onClick={() => router.push("/dashboard/learning")}>
->>>>>>> fdd53f28
                     View Full Path
                   </Button>
                 )}
@@ -592,16 +485,6 @@
                     <div className="text-2xl font-bold text-primary">89%</div>
                     <div className="text-xs text-muted-foreground">JD Match Score</div>
                   </div>
-<<<<<<< HEAD
-                  <Button
-                    variant="outline"
-                    className="w-full bg-transparent"
-                    onClick={() => router.push('/dashboard/analytics')}
-                  >
-                    View Detailed Analytics
-                  </Button>
-=======
->>>>>>> fdd53f28
                 </div>
                 <div>
                   <div className="mb-2 flex items-center justify-between text-xs">
